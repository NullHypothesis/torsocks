/***************************************************************************
 *                                                                         *
 * $Id: tsocks.c,v 1.5 2008-07-06 15:17:35 hoganrobert Exp $                            *
 *                                                                         *
 *   Copyright (C) 2008 by Robert Hogan                                    *
 *   robert@roberthogan.net                                                *
 *                                                                         *
 *   This program is free software; you can redistribute it and/or modify  *
 *   it under the terms of the GNU General Public License as published by  *
 *   the Free Software Foundation; either version 2 of the License, or     *
 *   (at your option) any later version.                                   *
 *                                                                         *
 *   This program is distributed in the hope that it will be useful,       *
 *   but WITHOUT ANY WARRANTY; without even the implied warranty of        *
 *   MERCHANTABILITY or FITNESS FOR A PARTICULAR PURPOSE.  See the         *
 *   GNU General Public License for more details.                          *
 *                                                                         *
 *   You should have received a copy of the GNU General Public License     *
 *   along with this program; if not, write to the                         *
 *   Free Software Foundation, Inc.,                                       *
 *   59 Temple Place - Suite 330, Boston, MA  02111-1307, USA.             *
 ***************************************************************************
 *                                                                         *
 *   This is a modified version of a source file from the tsocks project.  *
 *   Original copyright notice from tsocks source file follows:            *
 *                                                                         *
 ***************************************************************************/
/*

    TSOCKS - Wrapper library for transparent SOCKS 

    Copyright (C) 2000 Shaun Clowes 

    This program is free software; you can redistribute it and/or modify
    it under the terms of the GNU General Public License as published by
    the Free Software Foundation; either version 2 of the License, or
    (at your option) any later version.

    This program is distributed in the hope that it will be useful,
    but WITHOUT ANY WARRANTY; without even the implied warranty of
    MERCHANTABILITY or FITNESS FOR A PARTICULAR PURPOSE.  See the
    GNU General Public License for more details.

    You should have received a copy of the GNU General Public License
    along with this program; if not, write to the Free Software
    Foundation, Inc., 675 Mass Ave, Cambridge, MA 02139, USA.

*/

/* PreProcessor Defines */
#include <config.h>

/*Defining _NONSTD_SOURCE causes library and kernel calls to behave as closely
to Mac OS X 10.3's library and kernel calls as possible.*/
#if defined(__APPLE__) || defined(__darwin__)
/*
From 'man compat' in OSX:
64-BIT COMPILATION
     When compiling for 64-bit architectures, the __LP64__ macro will be defined to 1, and UNIX conformance
     is always on (the _DARWIN_FEATURE_UNIX_CONFORMANCE macro will also be defined to the SUS conformance
     level).  Defining _NONSTD_SOURCE will cause a compilation error.
*/
#if !defined(__LP64__)
#define _NONSTD_SOURCE 1
#endif
#include <sys/socket.h>
#endif


#ifdef USE_GNU_SOURCE
#define _GNU_SOURCE
#endif

/* Global configuration variables */
const char *progname = "libtorsocks";         /* Name used in err msgs    */

/* Header Files */
#include <stdio.h>
#include <stdlib.h>
#include <unistd.h>
#include <dlfcn.h>
#include <sys/types.h>
#include <string.h>
#include <strings.h>
#include <netinet/in.h>
#include <arpa/inet.h>
#include <sys/poll.h>
#include <sys/time.h>
#include <pwd.h>
#include <errno.h>
#include <fcntl.h>
#include <common.h>
#include <stdarg.h>
#if !defined(__APPLE__) && !defined(__darwin__)
#include <sys/socket.h>
#endif
#ifdef USE_TOR_DNS
#include <resolv.h>
#endif
#include <parser.h>
#include <tsocks.h>
#include "dead_pool.h"

/* Global Declarations */
#ifdef SUPPORT_RES_API
static int (*realresinit)(void);
static int (*realresquery)(RES_QUERY_SIGNATURE);
static int (*realressearch)(RES_SEARCH_SIGNATURE);
static int (*realressend)(RES_SEND_SIGNATURE);
static int (*realresquerydomain)(RES_QUERYDOMAIN_SIGNATURE);
#endif /*SUPPORT_RES_API*/
#ifdef USE_TOR_DNS
static dead_pool *pool = NULL;
static struct hostent *(*realgethostbyname)(GETHOSTBYNAME_SIGNATURE);
static struct hostent *(*realgethostbyaddr)(GETHOSTBYADDR_SIGNATURE);
int (*realgetaddrinfo)(GETADDRINFO_SIGNATURE);
static struct hostent *(*realgetipnodebyname)(GETIPNODEBYNAME_SIGNATURE);
static ssize_t (*realsendto)(SENDTO_SIGNATURE);
static ssize_t (*realsendmsg)(SENDMSG_SIGNATURE);
#if defined(__APPLE__) || defined(__darwin__)
static ssize_t (*realsendto_unix2003)(SENDTO_SIGNATURE);
static ssize_t (*realsendto_nocancel)(SENDTO_SIGNATURE);
static ssize_t (*realsendmsg_unix2003)(SENDMSG_SIGNATURE);
static ssize_t (*realsendmsg_nocancel)(SENDMSG_SIGNATURE);
#endif
#endif /*USE_TOR_DNS*/
int (*realconnect)(CONNECT_SIGNATURE);
static int (*realselect)(SELECT_SIGNATURE);
static int (*realpoll)(POLL_SIGNATURE);
int (*realclose)(CLOSE_SIGNATURE);
static int (*realgetpeername)(GETPEERNAME_SIGNATURE);
#if defined(__APPLE__) || defined(__darwin__)
static int (*realconnect_unix2003)(CONNECT_SIGNATURE);
static int (*realconnect_nocancel)(CONNECT_SIGNATURE);
static int (*realselect_darwinextsn)(SELECT_SIGNATURE);
static int (*realselect_darwinextsn_nocancel)(SELECT_SIGNATURE);
static int (*realselect_unix2003)(SELECT_SIGNATURE);
static int (*realselect_nocancel)(SELECT_SIGNATURE);
static int (*realpoll_unix2003)(POLL_SIGNATURE);
static int (*realpoll_nocancel)(POLL_SIGNATURE);
static int (*realclose_unix2003)(CLOSE_SIGNATURE);
static int (*realclose_nocancel)(CLOSE_SIGNATURE);
static int (*realgetpeername_unix2003)(GETPEERNAME_SIGNATURE);
#endif

static struct parsedfile *config;
static struct connreq *requests = NULL;
static int suid = 0;
static char *conffile = NULL;
static int tsocks_init_complete = 0;

/* Exported Function Prototypes */
void __attribute__ ((constructor)) tsocks_init(void);
int connect(CONNECT_SIGNATURE);
int select(SELECT_SIGNATURE);
int poll(POLL_SIGNATURE);
int close(CLOSE_SIGNATURE);
int getpeername(GETPEERNAME_SIGNATURE);
#if defined(__APPLE__) || defined(__darwin__)
int connect_unix2003(CONNECT_SIGNATURE) __asm("_connect$UNIX2003");
int connect_nocancel(CONNECT_SIGNATURE) __asm("_connect$NOCANCEL$UNIX2003");
int select_darwinextsn(SELECT_SIGNATURE) __asm("_select$DARWIN_EXTSN");
int select_darwinextsn_nocancel(SELECT_SIGNATURE) __asm("_select$DARWIN_EXTSN$NOCANCEL");
int select_unix2003(SELECT_SIGNATURE) __asm("_select$UNIX2003");
int select_nocancel(SELECT_SIGNATURE) __asm("_select$NOCANCEL$UNIX2003");
int poll_unix2003(POLL_SIGNATURE) __asm("_poll$UNIX2003");
int poll_nocancel(POLL_SIGNATURE) __asm("_poll$NOCANCEL$UNIX2003");
int close_unix2003(CLOSE_SIGNATURE) __asm("_close$UNIX2003");
int close_nocancel(CLOSE_SIGNATURE) __asm("_close$NOCANCEL$UNIX2003");
int getpeername_unxi2003(GETPEERNAME_SIGNATURE) __asm("_getpeername$UNIX2003");
#endif

#ifdef SUPPORT_RES_API
int res_init(void);
int res_query(RES_QUERY_SIGNATURE);
int res_search(RES_SEARCH_SIGNATURE);
int res_querydomain(RES_QUERYDOMAIN_SIGNATURE);
int res_send(RES_SEND_SIGNATURE);
#endif
#ifdef USE_TOR_DNS
struct hostent *gethostbyname(GETHOSTBYNAME_SIGNATURE);
struct hostent *gethostbyaddr(GETHOSTBYADDR_SIGNATURE);
int getaddrinfo(GETADDRINFO_SIGNATURE);
struct hostent *getipnodebyname(GETIPNODEBYNAME_SIGNATURE);
ssize_t sendto(SENDTO_SIGNATURE);
ssize_t sendmsg(SENDMSG_SIGNATURE);
#if defined(__APPLE__) || defined(__darwin__)
ssize_t sendto_unix2003(SENDTO_SIGNATURE) __asm("_sendto$UNIX2003");
ssize_t sendto_nocancel(SENDTO_SIGNATURE) __asm("_sendto$NOCANCEL$UNIX2003");
ssize_t sendmsg_unix2003(SENDMSG_SIGNATURE) __asm("_sendmsg$UNIX2003");
ssize_t sendmsg_nocancel(SENDMSG_SIGNATURE) __asm("_sendmsg$NOCANCEL$UNIX2003");
#endif
#endif /*USE_TOR_DNS*/

/* Private Function Prototypes */
static int tsocks_connect_guts(CONNECT_SIGNATURE, int (*original_connect)(CONNECT_SIGNATURE));
static int tsocks_select_guts(SELECT_SIGNATURE, int (*original_select)(SELECT_SIGNATURE));
static int tsocks_poll_guts(POLL_SIGNATURE, int (*original_poll)(POLL_SIGNATURE));
static int tsocks_close_guts(CLOSE_SIGNATURE, int (*original_close)(CLOSE_SIGNATURE));
static int tsocks_getpeername_guts(GETPEERNAME_SIGNATURE, int (*original_getpeername)(GETPEERNAME_SIGNATURE));
static ssize_t tsocks_sendto_guts(SENDTO_SIGNATURE, ssize_t (*original_sendto)(SENDTO_SIGNATURE));
static ssize_t tsocks_sendmsg_guts(SENDMSG_SIGNATURE, ssize_t (*original_sendmsg)(SENDMSG_SIGNATURE));

static int get_config();
static int get_environment();
static int connect_server(struct connreq *conn);
static int send_socks_request(struct connreq *conn);
static struct connreq *new_socks_request(int sockid, struct sockaddr_in *connaddr, 
                                         struct sockaddr_in *serveraddr, 
                                         struct serverent *path);
static void kill_socks_request(struct connreq *conn);
static int handle_request(struct connreq *conn);
static struct connreq *find_socks_request(int sockid, int includefailed);
static int connect_server(struct connreq *conn);
static int send_socks_request(struct connreq *conn);
static int send_socksv4_request(struct connreq *conn);
static int send_socksv5_method(struct connreq *conn);
static int send_socksv5_connect(struct connreq *conn);
static int send_buffer(struct connreq *conn);
static int recv_buffer(struct connreq *conn);
static int read_socksv5_method(struct connreq *conn);
static int read_socksv4_req(struct connreq *conn);
static int read_socksv5_connect(struct connreq *conn);
static int read_socksv5_auth(struct connreq *conn);
#ifdef USE_TOR_DNS
static int deadpool_init(void);
static int send_socksv4a_request(struct connreq *conn, const char *onion_host);
#endif

void tsocks_init(void) {

#define LOAD_ERROR(s,l) { \
    char *error; \
    error = dlerror(); \
    show_msg(l, "The symbol %s() was not found in any shared " \
                     "library. The error reported was: %s!\n", s, \
                     (error)?error:"not found"); \
    dlerror(); \
    }

    /* We only need to be called once */
    if (tsocks_init_complete) {
      return;
    }

<<<<<<< HEAD
    /* Not strictly true yet, but prevents us getting called while still in progress.*/
    /* This has been observed on Snow Leopard for instance. */
    tsocks_init_complete = 1;
=======
    show_msg(MSGWARN, "In tsocks_init \n");

    get_environment();
    get_config();

    show_msg(MSGWARN, "In tsocks_init after env/config\n");
>>>>>>> 7af1fc5e

#ifdef USE_OLD_DLSYM
    void *lib;
#endif

    /* We could do all our initialization here, but to be honest */
    /* most programs that are run won't use our services, so     */
    /* we do our general initialization on first call            */

    /* Determine the logging level */
    suid = (getuid() != geteuid());

    dlerror();
#ifndef USE_OLD_DLSYM
    if ((realconnect = dlsym(RTLD_NEXT, "connect")) == NULL)
      LOAD_ERROR("connect", MSGERR);
#if defined(__APPLE__) || defined(__darwin__)
    if ((realconnect_unix2003 = dlsym(RTLD_NEXT, "connect$UNIX2003")) == NULL)
      LOAD_ERROR("connect$UNIX2003", MSGERR);
    if ((realconnect_nocancel = dlsym(RTLD_NEXT, "connect$NOCANCEL$UNIX2003")) == NULL)
      LOAD_ERROR("connect$NOCANCEL$UNIX2003", MSGERR);
#endif

    if ((realselect = dlsym(RTLD_NEXT, "select")) == NULL)
      LOAD_ERROR("select", MSGERR);
#if defined(__APPLE__) || defined(__darwin__)
    if ((realselect_darwinextsn = dlsym(RTLD_NEXT, "select$DARWIN_EXTSN")) == NULL)
      LOAD_ERROR("select$DARWIN_EXTSN", MSGERR);
    if ((realselect_darwinextsn_nocancel = dlsym(RTLD_NEXT, "select$DARWIN_EXTSN$NOCANCEL")) == NULL)
      LOAD_ERROR("select$DARWIN_EXTSN$NOCANCEL", MSGERR);
    if ((realselect_unix2003 = dlsym(RTLD_NEXT, "select$UNIX2003")) == NULL)
      LOAD_ERROR("select$UNIX2003", MSGERR);
    if ((realselect_nocancel = dlsym(RTLD_NEXT, "select$NOCANCEL$UNIX2003")) == NULL)
      LOAD_ERROR("select$NOCANCEL$UNIX2003", MSGERR);
#endif

    if ((realpoll = dlsym(RTLD_NEXT, "poll")) == NULL)
      LOAD_ERROR("poll", MSGERR);
#if defined(__APPLE__) || defined(__darwin__)
    if ((realpoll_unix2003 = dlsym(RTLD_NEXT, "poll$UNIX2003")) == NULL)
      LOAD_ERROR("poll$UNIX2003", MSGERR);
    if ((realpoll_nocancel = dlsym(RTLD_NEXT, "poll$NOCANCEL$UNIX2003")) == NULL)
      LOAD_ERROR("poll$NOCANCEL$UNIX2003", MSGERR);
#endif

    if ((realclose = dlsym(RTLD_NEXT, "close")) == NULL)
      LOAD_ERROR("close", MSGERR);
#if defined(__APPLE__) || defined(__darwin__)
    if ((realclose_unix2003 = dlsym(RTLD_NEXT, "close$UNIX2003")) == NULL)
      LOAD_ERROR("close$UNIX2003", MSGERR);
    if ((realclose_nocancel = dlsym(RTLD_NEXT, "close$NOCANCEL$UNIX2003")) == NULL)
      LOAD_ERROR("close$NOCANCEL$UNIX2003", MSGERR);
#endif

    if ((realgetpeername = dlsym(RTLD_NEXT, "getpeername")) == NULL)
      LOAD_ERROR("getpeername", MSGERR);
#if defined(__APPLE__) || defined(__darwin__)
    if ((realgetpeername_unix2003 = dlsym(RTLD_NEXT, "getpeername$UNIX2003")) == NULL)
      LOAD_ERROR("getpeername$UNIX2003", MSGERR);
#endif

    #ifdef SUPPORT_RES_API
    if ((realresinit = dlsym(RTLD_NEXT, "res_init")) == NULL)
      LOAD_ERROR("res_init", MSGERR);
    if ((realresquery = dlsym(RTLD_NEXT, "res_query")) == NULL)
      LOAD_ERROR("res_query", MSGERR);
    if ((realressearch = dlsym(RTLD_NEXT, "res_search")) == NULL)
      LOAD_ERROR("res_search", MSGERR);
    if ((realresquerydomain = dlsym(RTLD_NEXT, "res_querydomain")) == NULL)
      LOAD_ERROR("res_querydomain", MSGERR);
    if ((realressend = dlsym(RTLD_NEXT, "res_send")) == NULL)
      LOAD_ERROR("res_send", MSGERR);
    #endif
    #ifdef USE_TOR_DNS
    if ((realgethostbyname = dlsym(RTLD_NEXT, "gethostbyname")) == NULL)
      LOAD_ERROR("gethostbyname", MSGERR);
    if ((realgethostbyaddr = dlsym(RTLD_NEXT, "gethostbyaddr")) == NULL)
      LOAD_ERROR("gethostbyaddr", MSGERR);
    if ((realgetaddrinfo = dlsym(RTLD_NEXT, "getaddrinfo")) == NULL)
      LOAD_ERROR("getaddrinfo", MSGERR);
    /* getipnodebyname is deprecated so do not report an error if it is not
       available.*/
    if ((realgetipnodebyname = dlsym(RTLD_NEXT, "getipnodebyname")) == NULL)
      LOAD_ERROR("getipnodebyname", MSGWARN);

    if ((realsendto = dlsym(RTLD_NEXT, "sendto")) == NULL)
      LOAD_ERROR("sendto", MSGERR);
#if defined(__APPLE__) || defined(__darwin__)
    if ((realsendto_unix2003 = dlsym(RTLD_NEXT, "sendto$UNIX2003")) == NULL)
      LOAD_ERROR("sendto$UNIX2003", MSGERR);
    if ((realsendto_nocancel = dlsym(RTLD_NEXT, "sendto$NOCANCEL$UNIX2003")) == NULL)
      LOAD_ERROR("sendto$NOCANCEL$UNIX2003", MSGERR);
#endif

    if ((realsendmsg = dlsym(RTLD_NEXT, "sendmsg")) == NULL)
      LOAD_ERROR("sendmsg", MSGERR);
#if defined(__APPLE__) || defined(__darwin__)
    if ((realsendmsg_unix2003 = dlsym(RTLD_NEXT, "sendmsg$UNIX2003")) == NULL)
      LOAD_ERROR("sendmsg$UNIX2003", MSGERR);
    if ((realsendmsg_nocancel = dlsym(RTLD_NEXT, "sendmsg$NOCANCEL$UNIX2003")) == NULL)
      LOAD_ERROR("sendmsg$NOCANCEL$UNIX2003", MSGERR);
#endif
    #endif /*USE_TOR_DNS*/
#else
    lib = dlopen(LIBCONNECT, RTLD_LAZY);
    realconnect = dlsym(lib, "connect");
    realselect = dlsym(lib, "select");
    realpoll = dlsym(lib, "poll");
    #ifdef USE_TOR_DNS
    realgethostbyname = dlsym(lib, "gethostbyname");
    realgethostbyaddr = dlsym(lib, "gethostbyaddr");
    realgetaddrinfo = dlsym(lib, "getaddrinfo");
    realgetipnodebyname = dlsym(lib, "getipnodebyname");
    realsendto = dlsym(lib, "sendto");
    realsendmsg = dlsym(lib, "sendmsg");
    #endif
    dlclose(lib);
    lib = dlopen(LIBC, RTLD_LAZY);
    realclose = dlsym(lib, "close");
    dlclose(lib);
    #ifdef SUPPORT_RES_API
    lib = dlopen(LIBRESOLV, RTLD_LAZY);
    realresinit = dlsym(lib, "res_init");
    realresquery = dlsym(lib, "res_query");
    realressend = dlsym(lib, "res_send");
    realresquerydomain = dlsym(lib, "res_querydomain");
    realressearch = dlsym(lib, "res_search");
    dlclose(lib);
    #endif
#endif
#ifdef USE_TOR_DNS
    /* Unfortunately, we can't do this lazily because otherwise our mmap'd
       area won't be shared across fork()s. */
    deadpool_init();
#endif
<<<<<<< HEAD
=======
    tsocks_init_complete=1;
    show_msg(MSGWARN, "Exit tsocks_init \n");
>>>>>>> 7af1fc5e
}

static int get_environment() {
   static int done = 0;
#ifdef ALLOW_MSG_OUTPUT
   int loglevel = MSGERR;
   char *logfile = NULL;
   char *env;
#endif
   if (done)
      return(0);

   /* Determine the logging level */
#ifndef ALLOW_MSG_OUTPUT
   set_log_options(-1, (char *)stderr, 0);
#else
   if ((env = getenv("TORSOCKS_DEBUG")))
      loglevel = atoi(env);
   if (((env = getenv("TORSOCKS_DEBUG_FILE"))) && !suid)
      logfile = env;
   set_log_options(loglevel, logfile, 1);
#endif

   done = 1;

   return(0);
}

static int get_config () {
    static int done = 0;

    if (done)
        return(0);

    /* Determine the location of the config file */
  #ifdef ALLOW_ENV_CONFIG
    if (!suid) {
        conffile = getenv("TORSOCKS_CONF_FILE");
    }
  #endif
    
    /* Read in the config file */
    config = malloc(sizeof(*config));
    if (!config)
        return(0);
    read_config(conffile, config);
    if (config->paths)
        show_msg(MSGDEBUG, "First lineno for first path is %d\n", config->paths->lineno);

    done = 1;

    return(0);
}

#define PATCH_CONNECT(funcname, symbolname) \
  int funcname(CONNECT_SIGNATURE) { \
    if (!real ## funcname) { \
      dlerror(); \
      if ((real ## funcname = dlsym(RTLD_NEXT, symbolname)) == NULL) \
        LOAD_ERROR(symbolname, MSGERR); \
    } \
    return tsocks_connect_guts(__fd, __addr, __len, real ## funcname); \
  }
PATCH_CONNECT(connect, "connect")
#if defined(__APPLE__) || defined(__darwin__)
PATCH_CONNECT(connect_unix2003, "conncect$UNIX2003")
PATCH_CONNECT(connect_nocancel, "conncect$NOCANCEL$UNIX2003")
#endif

#define PATCH_CLOSE(funcname, symbolname) \
  int funcname(CLOSE_SIGNATURE) { \
    if (!real ## funcname) { \
      dlerror(); \
      if ((real ## funcname = dlsym(RTLD_NEXT, symbolname)) == NULL) \
        LOAD_ERROR(symbolname, MSGERR); \
    } \
    return tsocks_close_guts(fd, real ## funcname); \
  }
PATCH_CLOSE(close, "close")
#if defined(__APPLE__) || defined(__darwin__)
PATCH_CLOSE(close_unix2003, "close$UNIX2003")
PATCH_CLOSE(close_nocancel, "close$NOCANCEL$UNIX2003")
#endif

#define PATCH_SELECT(funcname, symbolname) \
  int funcname(SELECT_SIGNATURE) { \
    if (!real ## funcname) { \
      dlerror(); \
      if ((real ## funcname = dlsym(RTLD_NEXT, symbolname)) == NULL) \
        LOAD_ERROR(symbolname, MSGERR); \
    } \
    return tsocks_select_guts(n, readfds, writefds, exceptfds, timeout, real ## funcname); \
  }
PATCH_SELECT(select, "select")
#if defined(__APPLE__) || defined(__darwin__)
PATCH_SELECT(select_darwinextsn, "select$DARWIN_EXTSN")
PATCH_SELECT(select_darwinextsn_nocancel, "select$DARWIN_EXTSN$NOCANCEL")
PATCH_SELECT(select_unix2003, "select$UNIX2003")
PATCH_SELECT(select_nocancel, "select$NOCANCEL$UNIX2003")
#endif

#define PATCH_POLL(funcname, symbolname) \
  int funcname(POLL_SIGNATURE) { \
    if (!real ## funcname) { \
      dlerror(); \
      if ((real ## funcname = dlsym(RTLD_NEXT, symbolname)) == NULL) \
        LOAD_ERROR(symbolname, MSGERR); \
    } \
    return tsocks_poll_guts(ufds, nfds, timeout, real ## funcname); \
  }
PATCH_POLL(poll, "poll")
#if defined(__APPLE__) || defined(__darwin__)
PATCH_POLL(poll_unix2003, "poll$UNIX2003")
PATCH_POLL(poll_nocancel, "poll$NOCANCEL$UNIX2003")
#endif

#define PATCH_GETPEERNAME(funcname, symbolname) \
  int funcname(GETPEERNAME_SIGNATURE) { \
    if (!real ## funcname) { \
      dlerror(); \
      if ((real ## funcname = dlsym(RTLD_NEXT, symbolname)) == NULL) \
        LOAD_ERROR(symbolname, MSGERR); \
    } \
    return tsocks_getpeername_guts(__fd, __name, __namelen, real ## funcname); \
  }
PATCH_GETPEERNAME(getpeername, "getpeername")
#if defined(__APPLE__) || defined(__darwin__)
PATCH_GETPEERNAME(getpeername_unix2003, "getpeername$UNIX2003")
#endif

#define PATCH_SENDTO(funcname, symbolname) \
  ssize_t funcname(SENDTO_SIGNATURE) { \
    if (!real ## funcname) { \
      dlerror(); \
      if ((real ## funcname = dlsym(RTLD_NEXT, symbolname)) == NULL) \
        LOAD_ERROR(symbolname, MSGERR); \
    } \
    return tsocks_sendto_guts(s, buf, len, flags, to, tolen, real ## funcname); \
  }
PATCH_SENDTO(sendto, "sendto")
#if defined(__APPLE__) || defined(__darwin__)
PATCH_SENDTO(sendto_unix2003, "sendto$UNIX2003")
PATCH_SENDTO(sendto_nocancel, "sendto$NOCANCEL$UNIX2003")
#endif

#define PATCH_SENDMSG(funcname, symbolname) \
  ssize_t funcname(SENDMSG_SIGNATURE) { \
    if (!real ## funcname) { \
      dlerror(); \
      if ((real ## funcname = dlsym(RTLD_NEXT, symbolname)) == NULL) \
        LOAD_ERROR(symbolname, MSGERR); \
    } \
    return tsocks_sendmsg_guts(s, msg, flags, real ## funcname); \
  }
PATCH_SENDMSG(sendmsg, "sendmsg")
#if defined(__APPLE__) || defined(__darwin__)
PATCH_SENDMSG(sendmsg_unix2003, "sendmsg$UNIX2003")
PATCH_SENDMSG(sendmsg_nocancel, "sendmsg$NOCANCEL$UNIX2003")
#endif

int tsocks_connect_guts(CONNECT_SIGNATURE, int (*original_connect)(CONNECT_SIGNATURE)) {
    struct sockaddr_in *connaddr;
    struct sockaddr_in peer_address;
    struct sockaddr_in server_address;
    int gotvalidserver = 0, rc;
    socklen_t namelen = sizeof(peer_address);
    int sock_type = -1;
    socklen_t sock_type_len = sizeof(sock_type);
    int res = -1;
    struct serverent *path;
    struct connreq *newconn;

    /* See comment in close() */
    if (!tsocks_init_complete) {
      tsocks_init();
    }

    /* If the real connect doesn't exist, we're stuffed */
    if (original_connect == NULL) {
        show_msg(MSGERR, "Unresolved symbol: connect\n");
        return(-1);
    }

    show_msg(MSGDEBUG, "Got connection request\n");

    connaddr = (struct sockaddr_in *) __addr;

    /* Get the type of the socket */
    getsockopt(__fd, SOL_SOCKET, SO_TYPE,
            (void *) &sock_type, &sock_type_len);

    show_msg(MSGDEBUG, "sin_family: %i "
                        "\n",
                     connaddr->sin_family);

    show_msg(MSGDEBUG, "sockopt: %i "
                        "\n",
                     sock_type);

    /* If this isn't an INET socket we can't  */
    /* handle it, just call the real connect now        */
    if ((connaddr->sin_family != AF_INET)) {
        show_msg(MSGDEBUG, "Connection isn't a TCP stream ignoring\n");
          return(original_connect(__fd, __addr, __len));
    }

#ifdef USE_TOR_DNS
    /* If this a UDP socket  */
    /* then we refuse it, since it is probably a DNS request      */
    if ((sock_type != SOCK_STREAM)) {
        show_msg(MSGERR, "connect: Connection is a UDP or ICMP stream, may be a "
                           "DNS request or other form of leak: rejecting.\n");
        return -1;
    }
#endif

    // /* If we haven't initialized yet, do it now */
    get_config();

    /* Are we already handling this connect? */
    if ((newconn = find_socks_request(__fd, 1))) {
        if (memcmp(&newconn->connaddr, connaddr, sizeof(*connaddr))) {
          /* Ok, they're calling connect on a socket that is in our
            * queue but this connect() isn't to the same destination, 
            * they're obviously not trying to check the status of 
            * they're non blocking connect, they must have close()d 
            * the other socket and created a new one which happens
            * to have the same fd as a request we haven't had the chance
            * to delete yet, so we delete it here. */
          show_msg(MSGDEBUG, "Call to connect received on old "
                              "tsocks request for socket %d but to "
                              "new destination, deleting old request\n",
                    newconn->sockid);
          kill_socks_request(newconn);
        } else {
          /* Ok, this call to connect() is to check the status of 
            * a current non blocking connect(). */
          if (newconn->state == FAILED) {
              show_msg(MSGDEBUG, "Call to connect received on failed "
                                "request %d, returning %d\n",
                      newconn->sockid, newconn->err);
              errno = newconn->err;
              rc = -1;
          } else if (newconn->state == DONE) {
              show_msg(MSGERR, "Call to connect received on completed "
                              "request %d\n",
                      newconn->sockid, newconn->err);
              rc = 0;
          } else {
              show_msg(MSGDEBUG, "Call to connect received on current request %d\n",
                      newconn->sockid);
              rc = handle_request(newconn);
              errno = rc;
          }
          if ((newconn->state == FAILED) || (newconn->state == DONE))
              kill_socks_request(newconn);
          return((rc ? -1 : 0));
        }
    }

    /* If the socket is already connected, just call connect  */
    /* and get its standard reply                             */
    if (!getpeername(__fd, (struct sockaddr *) &peer_address, &namelen)) {
        show_msg(MSGDEBUG, "Socket is already connected, defering to "
                          "real connect\n");
          return(original_connect(__fd, __addr, __len));
    }
      
    show_msg(MSGDEBUG, "Got connection request for socket %d to "
                        "%s\n", __fd, inet_ntoa(connaddr->sin_addr));

    /* If the address is local call original_connect */
#ifdef USE_TOR_DNS
    if (!(is_local(config, &(connaddr->sin_addr))) && 
        !is_dead_address(pool, connaddr->sin_addr.s_addr)) {
#else 
    if (!(is_local(config, &(connaddr->sin_addr)))) {
#endif
      show_msg(MSGDEBUG, "Connection for socket %d is local\n", __fd);
      return(original_connect(__fd, __addr, __len));
    }

   /* Ok, so its not local, we need a path to the net */
   pick_server(config, &path, &(connaddr->sin_addr), ntohs(connaddr->sin_port));

   show_msg(MSGDEBUG, "Picked server %s for connection\n",
            (path->address ? path->address : "(Not Provided)"));
   if (path->address == NULL) {
      if (path == &(config->defaultserver)) 
         show_msg(MSGERR, "Connection needs to be made "
                          "via default server but "
                          "the default server has not "
                          "been specified\n");
      else 
         show_msg(MSGERR, "Connection needs to be made "
                          "via path specified at line "
                          "%d in configuration file but "
                          "the server has not been "
                          "specified for this path\n",
                  path->lineno);
   } else if ((res = resolve_ip(path->address, 0, HOSTNAMES)) == -1) {
      show_msg(MSGERR, "The SOCKS server (%s) listed in the configuration "
                       "file which needs to be used for this connection "
                       "is invalid\n", path->address);
   } else {
      /* Construct the addr for the socks server */
      server_address.sin_family = AF_INET; /* host byte order */
      server_address.sin_addr.s_addr = res;
      server_address.sin_port = htons(path->port);
      bzero(&(server_address.sin_zero), 8);

      /* Complain if this server isn't on a localnet */
      if (is_local(config, &server_address.sin_addr)) {
         show_msg(MSGERR, "SOCKS server %s (%s) is not on a local subnet!\n", 
                  path->address, inet_ntoa(server_address.sin_addr));
      } else 
         gotvalidserver = 1;
   }

   /* If we haven't found a valid server we return connection refused */
   if (!gotvalidserver || 
       !(newconn = new_socks_request(__fd, connaddr, &server_address, path))) {
      errno = ECONNREFUSED;
      return(-1);
   } else {
      /* Now we call the main function to handle the connect. */
      rc = handle_request(newconn);
      /* If the request completed immediately it mustn't have been
       * a non blocking socket, in this case we don't need to know
       * about this socket anymore. */
      if ((newconn->state == FAILED) || (newconn->state == DONE))
         kill_socks_request(newconn);
      errno = rc;
      return((rc ? -1 : 0));
   }
}


int tsocks_select_guts(SELECT_SIGNATURE, int (*original_select)(SELECT_SIGNATURE)) {
   int nevents = 0;
   int rc = 0;
   int setevents = 0;
   int monitoring = 0;
   struct connreq *conn, *nextconn;
   fd_set mywritefds, myreadfds, myexceptfds;

   /* If we're not currently managing any requests we can just 
    * leave here */
   if (!requests) {
      show_msg(MSGDEBUG, "No requests waiting, calling real select\n");
      return(original_select(n, readfds, writefds, exceptfds, timeout));
   }

   if (!tsocks_init_complete) {
     tsocks_init();
   }

   show_msg(MSGDEBUG, "Intercepted call to select with %d fds, "
            "0x%08x 0x%08x 0x%08x, timeout %08x\n", n, 
            readfds, writefds, exceptfds, timeout);

   for (conn = requests; conn != NULL; conn = conn->next) {
      if ((conn->state == FAILED) || (conn->state == DONE))
         continue;
      conn->selectevents = 0;
      show_msg(MSGDEBUG, "Checking requests for socks enabled socket %d\n",
               conn->sockid);
      conn->selectevents |= (writefds ? (FD_ISSET(conn->sockid, writefds) ? WRITE : 0) : 0);
      conn->selectevents |= (readfds ? (FD_ISSET(conn->sockid, readfds) ? READ : 0) : 0);
      conn->selectevents |= (exceptfds ? (FD_ISSET(conn->sockid, exceptfds) ? EXCEPT : 0) : 0);
      if (conn->selectevents) {
         show_msg(MSGDEBUG, "Socket %d was set for events\n", conn->sockid);
         monitoring = 1;
      }
   }

   if (!monitoring)
      return(original_select(n, readfds, writefds, exceptfds, timeout));

   /* This is our select loop. In it we repeatedly call select(). We 
    * pass select the same fdsets as provided by the caller except we
    * modify the fdsets for the sockets we're managing to get events
    * we're interested in (while negotiating with the socks server). When
    * events we're interested in happen we go off and process the result
    * ourselves, without returning the events to the caller. The loop
    * ends when an event which isn't one we need to handle occurs or 
    * the select times out */
   do {
      /* Copy the clients fd events, we'll change them as we wish */
      if (readfds)
         memcpy(&myreadfds, readfds, sizeof(myreadfds));
      else
         FD_ZERO(&myreadfds);
      if (writefds)
         memcpy(&mywritefds, writefds, sizeof(mywritefds));
      else
         FD_ZERO(&mywritefds);
      if (exceptfds)
         memcpy(&myexceptfds, exceptfds, sizeof(myexceptfds));
      else
         FD_ZERO(&myexceptfds);

      /* Now enable our sockets for the events WE want to hear about */
      for (conn = requests; conn != NULL; conn = conn->next) {
         if ((conn->state == FAILED) || (conn->state == DONE) ||
             (conn->selectevents == 0))
            continue;
         /* We always want to know about socket exceptions */
         FD_SET(conn->sockid, &myexceptfds);
         /* If we're waiting for a connect or to be able to send
          * on a socket we want to get write events */
         if ((conn->state == SENDING) || (conn->state == CONNECTING))
            FD_SET(conn->sockid,&mywritefds);
         else
            FD_CLR(conn->sockid,&mywritefds);
         /* If we're waiting to receive data we want to get 
          * read events */
         if (conn->state == RECEIVING)
            FD_SET(conn->sockid,&myreadfds);
         else
            FD_CLR(conn->sockid,&myreadfds);
      }

      nevents = original_select(n, &myreadfds, &mywritefds, &myexceptfds, timeout);
      /* If there were no events we must have timed out or had an error */
      if (nevents <= 0)
         break;

      /* Loop through all the sockets we're monitoring and see if 
       * any of them have had events */
      for (conn = requests; conn != NULL; conn = nextconn) {
         nextconn = conn->next;
         if ((conn->state == FAILED) || (conn->state == DONE))
            continue;
         show_msg(MSGDEBUG, "Checking socket %d for events\n", conn->sockid);
         /* Clear all the events on the socket (if any), we'll reset
          * any that are necessary later. */
         setevents = 0;
         if (FD_ISSET(conn->sockid, &mywritefds))  {
            nevents--;
            setevents |= WRITE;
            show_msg(MSGDEBUG, "Socket had write event\n");
            FD_CLR(conn->sockid, &mywritefds);
         }
         if (FD_ISSET(conn->sockid, &myreadfds))  {
            nevents--;
            setevents |= READ;
            show_msg(MSGDEBUG, "Socket had write event\n");
            FD_CLR(conn->sockid, &myreadfds);
         }
         if (FD_ISSET(conn->sockid, &myexceptfds))  {
            nevents--;
            setevents |= EXCEPT;
            show_msg(MSGDEBUG, "Socket had except event\n");
            FD_CLR(conn->sockid, &myexceptfds);
         }

         if (!setevents) {
            show_msg(MSGDEBUG, "No events on socket %d\n", conn->sockid);
            continue;
         }

         if (setevents & EXCEPT) {
            conn->state = FAILED;
         } else {
            rc = handle_request(conn);
         }
         /* If the connection hasn't failed or completed there is nothing
          * to report to the client */
         if ((conn->state != FAILED) && 
             (conn->state != DONE))  
            continue;

         /* Ok, the connection is completed, for good or for bad. We now
          * hand back the relevant events to the caller. We don't delete the
          * connection though since the caller should call connect() to 
          * check the status, we delete it then */

         if (conn->state == FAILED) {
            /* Damn, the connection failed. Whatever the events the socket
             * was selected for we flag */
            if (conn->selectevents & EXCEPT) {
               FD_SET(conn->sockid, &myexceptfds);
               nevents++;
            }
            if (conn->selectevents & READ) {
               FD_SET(conn->sockid, &myreadfds);
               nevents++;
            }
            if (conn->selectevents & WRITE) {
               FD_SET(conn->sockid, &mywritefds);
               nevents++;
            }
            /* We should use setsockopt to set the SO_ERROR errno for this 
             * socket, but this isn't allowed for some silly reason which 
             * leaves us a bit hamstrung.
             * We don't delete the request so that hopefully we can 
             * return the error on the socket if they call connect() on it */
         } else {
            /* The connection is done,  if the client selected for 
             * writing we can go ahead and signal that now (since the socket must
             * be ready for writing), otherwise we'll just let the select loop
             * come around again (since we can't flag it for read, we don't know
             * if there is any data to be read and can't be bothered checking) */
            if (conn->selectevents & WRITE) {
               FD_SET(conn->sockid, &mywritefds);
               nevents++;
            }
         }
      }
   } while (nevents == 0);

   show_msg(MSGDEBUG, "Finished intercepting select(), %d events\n", nevents);

   /* Now copy our event blocks back to the client blocks */
   if (readfds)
      memcpy(readfds, &myreadfds, sizeof(myreadfds));
   if (writefds)
      memcpy(writefds, &mywritefds, sizeof(mywritefds));
   if (exceptfds)
      memcpy(exceptfds, &myexceptfds, sizeof(myexceptfds));

   return(nevents);
}

int tsocks_poll_guts(POLL_SIGNATURE, int (*original_poll)(POLL_SIGNATURE)) {
   int nevents = 0;
   int rc = 0;
   unsigned int i;
   int setevents = 0;
   int monitoring = 0;
   struct connreq *conn, *nextconn;

   /* If we're not currently managing any requests we can just 
    * leave here */
   if (!requests)
      return(original_poll(ufds, nfds, timeout));

    if (!tsocks_init_complete) {
      tsocks_init();
    }

   show_msg(MSGDEBUG, "Intercepted call to poll with %d fds, "
            "0x%08x timeout %d\n", nfds, ufds, timeout);

   for (conn = requests; conn != NULL; conn = conn->next)
      conn->selectevents = 0;

   /* Record what events on our sockets the caller was interested
    * in */
   for (i = 0; i < nfds; i++) {
      if (!(conn = find_socks_request(ufds[i].fd, 0)))
         continue;
      show_msg(MSGDEBUG, "Have event checks for socks enabled socket %d\n",
               conn->sockid);
      conn->selectevents = ufds[i].events;
      monitoring = 1;
   }

   if (!monitoring)
      return(original_poll(ufds, nfds, timeout));

   /* This is our poll loop. In it we repeatedly call poll(). We 
    * pass select the same event list as provided by the caller except we
    * modify the events for the sockets we're managing to get events
    * we're interested in (while negotiating with the socks server). When
    * events we're interested in happen we go off and process the result
    * ourselves, without returning the events to the caller. The loop
    * ends when an event which isn't one we need to handle occurs or 
    * the poll times out */
   do {
      /* Enable our sockets for the events WE want to hear about */
      for (i = 0; i < nfds; i++) {
         if (!(conn = find_socks_request(ufds[i].fd, 0)))
            continue;

         /* We always want to know about socket exceptions but they're 
          * always returned (i.e they don't need to be in the list of 
          * wanted events to be returned by the kernel */
         ufds[i].events = 0;

         /* If we're waiting for a connect or to be able to send
          * on a socket we want to get write events */
         if ((conn->state == SENDING) || (conn->state == CONNECTING))
            ufds[i].events |= POLLOUT;
         /* If we're waiting to receive data we want to get 
          * read events */
         if (conn->state == RECEIVING)
            ufds[i].events |= POLLIN;
      }

      nevents = original_poll(ufds, nfds, timeout);
      /* If there were no events we must have timed out or had an error */
      if (nevents <= 0)
         break;

      /* Loop through all the sockets we're monitoring and see if 
       * any of them have had events */
      for (conn = requests; conn != NULL; conn = nextconn) {
         nextconn = conn->next;
         if ((conn->state == FAILED) || (conn->state == DONE))
            continue;

         /* Find the socket in the poll list */
         for (i = 0; ((i < nfds) && (ufds[i].fd != conn->sockid)); i++)
            /* Empty Loop */;
         if (i == nfds) 
            continue;

         show_msg(MSGDEBUG, "Checking socket %d for events\n", conn->sockid);

         if (!ufds[i].revents) {
            show_msg(MSGDEBUG, "No events on socket\n");
            continue;
         }

         /* Clear any read or write events on the socket, we'll reset
          * any that are necessary later. */
         setevents = ufds[i].revents;
         if (setevents & POLLIN) {
            show_msg(MSGDEBUG, "Socket had read event\n");
            ufds[i].revents &= ~POLLIN;
            nevents--;
         }
         if (setevents & POLLOUT) {
            show_msg(MSGDEBUG, "Socket had write event\n");
            ufds[i].revents &= ~POLLOUT;
            nevents--;
         }
         if (setevents & (POLLERR | POLLNVAL | POLLHUP))
            show_msg(MSGDEBUG, "Socket had error event\n");

         /* Now handle this event */
         if (setevents & (POLLERR | POLLNVAL | POLLHUP)) {
            conn->state = FAILED;
         } else {
            rc = handle_request(conn);
         }
         /* If the connection hasn't failed or completed there is nothing
          * to report to the client */
         if ((conn->state != FAILED) && 
             (conn->state != DONE))  
            continue;

         /* Ok, the connection is completed, for good or for bad. We now
          * hand back the relevant events to the caller. We don't delete the
          * connection though since the caller should call connect() to 
          * check the status, we delete it then */

         if (conn->state == FAILED) {
            /* Damn, the connection failed. Just copy back the error events 
             * from the poll call, error events are always valid even if not
             * requested by the client */
            /* We should use setsockopt to set the SO_ERROR errno for this 
             * socket, but this isn't allowed for some silly reason which 
             * leaves us a bit hamstrung.
             * We don't delete the request so that hopefully we can 
             * return the error on the socket if they call connect() on it */
         } else {
            /* The connection is done,  if the client polled for 
             * writing we can go ahead and signal that now (since the socket must
             * be ready for writing), otherwise we'll just let the select loop
             * come around again (since we can't flag it for read, we don't know
             * if there is any data to be read and can't be bothered checking) */
            if (conn->selectevents & POLLOUT) {
               setevents |= POLLOUT; 
               nevents++;
            }
         }
      }
   } while (nevents == 0);

   show_msg(MSGDEBUG, "Finished intercepting poll(), %d events\n", nevents);

   /* Now restore the events polled in each of the blocks */
   for (i = 0; i < nfds; i++) {
      if (!(conn = find_socks_request(ufds[i].fd, 1)))
         continue;

      ufds[i].events = conn->selectevents;
   }

   return(nevents);
}

int tsocks_close_guts(CLOSE_SIGNATURE, int (*original_close)(CLOSE_SIGNATURE)) {
  int rc;
  struct connreq *conn;

  /* If we are called before this symbol has been dlopened then try
     loading symbols now. This is a workaround for a problem I don't
     really understand and have only encountered when using torsocks
     with svn on Fedora 10, so definitely a hack. */
  if (!tsocks_init_complete) {
    tsocks_init();
  }

  if (original_close == NULL) {
    show_msg(MSGERR, "Unresolved symbol: close\n");
    return(-1);
  }
   
   show_msg(MSGDEBUG, "Call to close(%d)\n", fd);

   rc = original_close(fd);

   /* If we have this fd in our request handling list we 
    * remove it now */
   if ((conn = find_socks_request(fd, 1))) {
      show_msg(MSGDEBUG, "Call to close() received on file descriptor "
                         "%d which is a connection request of status %d\n",
               conn->sockid, conn->state);
      kill_socks_request(conn);
   }

   return(rc);
}

/* If we are not done setting up the connection yet, return
 * -1 and ENOTCONN, otherwise call getpeername
 *
 * This is necessary since some applications, when using non-blocking connect,
 * (like ircII) use getpeername() to find out if they are connected already.
 *
 * This results in races sometimes, where the client sends data to the socket
 * before we are done with the socks connection setup.  Another solution would
 * be to intercept send().
 * 
 * This could be extended to actually set the peername to the peer the
 * client application has requested, but not for now.
 *
 * PP, Sat, 27 Mar 2004 11:30:23 +0100
 */

int tsocks_getpeername_guts(GETPEERNAME_SIGNATURE, int (*original_getpeername)(GETPEERNAME_SIGNATURE)) {
   struct connreq *conn;
   int rc;

    /* See comment in close() */
    if (!tsocks_init_complete) {
      tsocks_init();
    }
    
    if (original_getpeername == NULL) {
        show_msg(MSGERR, "Unresolved symbol: getpeername\n");
        return(-1);
    }

   show_msg(MSGDEBUG, "Call to getpeername for fd %d\n", __fd);


   rc = original_getpeername(__fd, __name, __namelen);
   if (rc == -1)
       return rc;

   /* Are we handling this connect? */
   if ((conn = find_socks_request(__fd, 1))) {
       /* While we are at it, we might was well try to do something useful */
       handle_request(conn);

       if (conn->state != DONE) {
           errno = ENOTCONN;
           return(-1);
       }
   }
   return rc;
}

static struct connreq *new_socks_request(int sockid, struct sockaddr_in *connaddr, 
                                         struct sockaddr_in *serveraddr, 
                                         struct serverent *path) {
   struct connreq *newconn;

   if ((newconn = malloc(sizeof(*newconn))) == NULL) {
      /* Could not malloc, we're stuffed */
      show_msg(MSGERR, "Could not allocate memory for new socks request\n");
      return(NULL);
   }

   /* Add this connection to be proxied to the list */
   memset(newconn, 0x0, sizeof(*newconn));
   newconn->sockid = sockid;
   newconn->state = UNSTARTED;
   newconn->path = path;
   memcpy(&(newconn->connaddr), connaddr, sizeof(newconn->connaddr));
   memcpy(&(newconn->serveraddr), serveraddr, sizeof(newconn->serveraddr));
   newconn->next = requests;
   requests = newconn;
   
   return(newconn);
}

static void kill_socks_request(struct connreq *conn) {
   struct connreq *connnode;

   if (requests == conn)
      requests = conn->next;
   else {
      for (connnode = requests; connnode != NULL; connnode = connnode->next) {
         if (connnode->next == conn) {
            connnode->next = conn->next;
            break;
         }
      }
   }

   free(conn);
}

static struct connreq *find_socks_request(int sockid, int includefinished) {
   struct connreq *connnode;

   for (connnode = requests; connnode != NULL; connnode = connnode->next) {
      if (connnode->sockid == sockid) {
         if (((connnode->state == FAILED) || (connnode->state == DONE)) && 
             !includefinished)
            break;
         else 
            return(connnode);
      }
   }

   return(NULL);
}

static int handle_request(struct connreq *conn) {
   int rc = 0;
   int i = 0;

   show_msg(MSGDEBUG, "Beginning handle loop for socket %d\n", conn->sockid);

   while ((rc == 0) && 
          (conn->state != FAILED) &&
          (conn->state != DONE) && 
          (i++ < 20)) {
      show_msg(MSGDEBUG, "In request handle loop for socket %d, "
                         "current state of request is %d\n", conn->sockid, 
                         conn->state);
      switch(conn->state) {
         case UNSTARTED:
         case CONNECTING:
            rc = connect_server(conn);
            break;
         case CONNECTED:
            rc = send_socks_request(conn);
            break;
         case SENDING:
            rc = send_buffer(conn);
            break;
         case RECEIVING:
            rc = recv_buffer(conn);
            break;
         case SENTV4REQ:
            show_msg(MSGDEBUG, "Receiving reply to SOCKS V4 connect request\n");
            conn->datalen = sizeof(struct sockrep);
            conn->datadone = 0;
            conn->state = RECEIVING;
            conn->nextstate = GOTV4REQ;
            break;
         case GOTV4REQ:
            rc = read_socksv4_req(conn);
            break;
         case SENTV5METHOD:
            show_msg(MSGDEBUG, "Receiving reply to SOCKS V5 method negotiation\n");
            conn->datalen = 2;
            conn->datadone = 0;
            conn->state = RECEIVING;
            conn->nextstate = GOTV5METHOD;
            break;
         case GOTV5METHOD:
            rc = read_socksv5_method(conn);
            break;
         case SENTV5AUTH:
            show_msg(MSGDEBUG, "Receiving reply to SOCKS V5 authentication negotiation\n");
            conn->datalen = 2;
            conn->datadone = 0;
            conn->state = RECEIVING;
            conn->nextstate = GOTV5AUTH;
            break;
         case GOTV5AUTH:
            rc = read_socksv5_auth(conn);
            break;
         case SENTV5CONNECT:
            show_msg(MSGDEBUG, "Receiving reply to SOCKS V5 connect request\n");
            conn->datalen = 10;
            conn->datadone = 0;
            conn->state = RECEIVING;
            conn->nextstate = GOTV5CONNECT;
            break;
         case GOTV5CONNECT:
            rc = read_socksv5_connect(conn);
            break;
      }

      conn->err = errno;
   }

   if (i == 20)
      show_msg(MSGERR, "Ooops, state loop while handling request %d\n", 
               conn->sockid);

   show_msg(MSGDEBUG, "Handle loop completed for socket %d in state %d, "
                      "returning %d\n", conn->sockid, conn->state, rc);
   return(rc);
}

static int connect_server(struct connreq *conn) {
   int rc;

    /* Connect this socket to the socks server */
    show_msg(MSGDEBUG, "Connecting to %s port %d\n", 
              inet_ntoa(conn->serveraddr.sin_addr), ntohs(conn->serveraddr.sin_port));

    rc = realconnect(conn->sockid, (CONNECT_SOCKARG) &(conn->serveraddr),
                      sizeof(conn->serveraddr));

    show_msg(MSGDEBUG, "Connect returned %d, errno is %d\n", rc, errno); 
    if (rc && errno == EISCONN) {
        rc = 0;
        show_msg(MSGDEBUG, "Socket %d already connected to SOCKS server\n", conn->sockid);
        conn->state = CONNECTED;
     } else if (rc) {
        if (errno != EINPROGRESS) {
          show_msg(MSGERR, "Error %d attempting to connect to SOCKS "
                    "server (%s)\n", errno, strerror(errno));
          conn->state = FAILED;
        } else {
          show_msg(MSGDEBUG, "Connection in progress\n");
          conn->state = CONNECTING;
        }
    } else {
        show_msg(MSGDEBUG, "Socket %d connected to SOCKS server\n", conn->sockid);
        conn->state = CONNECTED;
    }

    return((rc ? errno : 0));
}

static int send_socks_request(struct connreq *conn) {
    int rc = 0;

#ifdef USE_TOR_DNS
    if (conn->path->type == 4) {
        char *name = get_pool_entry(pool, &(conn->connaddr.sin_addr));
        if(name != NULL) {
            rc = send_socksv4a_request(conn,name);
        } else {
            rc = send_socksv4_request(conn);
        }
#else
    if (conn->path->type == 4) {
      rc = send_socksv4_request(conn);
#endif
    } else {
      rc = send_socksv5_method(conn);
    }
   return(rc);
}

#ifdef USE_TOR_DNS
static int send_socksv4a_request(struct connreq *conn,const char *onion_host) 
{
  struct passwd *user;
  struct sockreq *thisreq;
  int endOfUser;
  /* Determine the current username */
  user = getpwuid(getuid());

  thisreq = (struct sockreq *) conn->buffer;
  endOfUser=sizeof(struct sockreq) +
  (user == NULL ? 0 : strlen(user->pw_name)) + 1;

  /* Check the buffer has enough space for the request  */
  /* and the user name                                  */
  conn->datalen = endOfUser+ 
                  (onion_host == NULL ? 0 : strlen(onion_host)) + 1;
  if (sizeof(conn->buffer) < conn->datalen) {
      show_msg(MSGERR, "The SOCKS username is too long");
      conn->state = FAILED;
      return(ECONNREFUSED);
  }

  /* Create the request */
  thisreq->version = 4;
  thisreq->command = 1;
  thisreq->dstport = conn->connaddr.sin_port;
  thisreq->dstip   = htonl(1);

  /* Copy the username */
  strcpy((char *) thisreq + sizeof(struct sockreq), 
         (user == NULL ? "" : user->pw_name));

  /* Copy the onion host */
  strcpy((char *) thisreq + endOfUser,
         (onion_host == NULL ? "" : onion_host));

  conn->datadone = 0;
  conn->state = SENDING;
  conn->nextstate = SENTV4REQ;

  return(0);   
}
#endif /* USE_TOR_DNS */

static int send_socksv4_request(struct connreq *conn) {
    struct passwd *user;
    struct sockreq *thisreq;

    /* Determine the current username */
    user = getpwuid(getuid());

    thisreq = (struct sockreq *) conn->buffer;

    /* Check the buffer has enough space for the request  */
    /* and the user name                                  */
    conn->datalen = sizeof(struct sockreq) + 
                    (user == NULL ? 0 : strlen(user->pw_name)) + 1;
    if (sizeof(conn->buffer) < conn->datalen) {
        show_msg(MSGERR, "The SOCKS username is too long");
        conn->state = FAILED;
        return(ECONNREFUSED);
    }

    /* Create the request */
    thisreq->version = 4;
    thisreq->command = 1;
    thisreq->dstport = conn->connaddr.sin_port;
    thisreq->dstip   = conn->connaddr.sin_addr.s_addr;

    /* Copy the username */
    strcpy((char *) thisreq + sizeof(struct sockreq),
            (user == NULL ? "" : user->pw_name));

    conn->datadone = 0;
    conn->state = SENDING;
    conn->nextstate = SENTV4REQ;

    return(0);
}

static int send_socksv5_method(struct connreq *conn) {
   char verstring[] = { 0x05,    /* Version 5 SOCKS */
                        0x02,    /* No. Methods     */
                        0x00,    /* Null Auth       */
                        0x02 };  /* User/Pass Auth  */

   show_msg(MSGDEBUG, "Constructing V5 method negotiation\n");
   conn->state = SENDING;
   conn->nextstate = SENTV5METHOD;
   memcpy(conn->buffer, verstring, sizeof(verstring)); 
   conn->datalen = sizeof(verstring);
   conn->datadone = 0;

   return(0);
}

static int send_socksv5_connect(struct connreq *conn) {
#ifdef USE_TOR_DNS
   int namelen = 0;
   char *name = NULL;
#endif
   char constring[] = { 0x05,    /* Version 5 SOCKS */
                        0x01,    /* Connect request */
                        0x00,    /* Reserved        */
                        0x01 };  /* IP Version 4    */

   show_msg(MSGDEBUG, "Constructing V5 connect request\n");
   conn->datadone = 0;
   conn->state = SENDING;
   conn->nextstate = SENTV5CONNECT;
   memcpy(conn->buffer, constring, sizeof(constring)); 
   conn->datalen = sizeof(constring);

#ifdef USE_TOR_DNS

   show_msg(MSGDEBUG, "send_socksv5_connect: looking for: %s\n",
            inet_ntoa(conn->connaddr.sin_addr));

   name = get_pool_entry(pool, &(conn->connaddr.sin_addr));
   if(name != NULL) {
       namelen = strlen(name);
       if(namelen > 255) {  /* "Can't happen" */
           name = NULL;
       }
   }
   if(name != NULL) {
       show_msg(MSGDEBUG, "send_socksv5_connect: found it!\n");
       /* Substitute the domain name from the pool into the SOCKS request. */
       conn->buffer[3] = 0x03;  /* Change the ATYP field */
       conn->buffer[4] = namelen;  /* Length of name */
       conn->datalen++;
       memcpy(&conn->buffer[conn->datalen], name, namelen);
       conn->datalen += namelen;
   } else {
       show_msg(MSGDEBUG, "send_socksv5_connect: ip address not found\n");
#endif
       /* Use the raw IP address */
       memcpy(&conn->buffer[conn->datalen], &(conn->connaddr.sin_addr.s_addr), 
              sizeof(conn->connaddr.sin_addr.s_addr));
       conn->datalen += sizeof(conn->connaddr.sin_addr.s_addr);
#ifdef USE_TOR_DNS
   }
#endif
   memcpy(&conn->buffer[conn->datalen], &(conn->connaddr.sin_port), 
        sizeof(conn->connaddr.sin_port));
   conn->datalen += sizeof(conn->connaddr.sin_port);

   return(0);
}

static int send_buffer(struct connreq *conn) {
   int rc = 0;

   show_msg(MSGDEBUG, "Writing to server (sending %d bytes)\n", conn->datalen);
   while ((rc == 0) && (conn->datadone != conn->datalen)) {
      rc = send(conn->sockid, conn->buffer + conn->datadone, 
                conn->datalen - conn->datadone, 0);
      if (rc > 0) {
         conn->datadone += rc;
         rc = 0;
      } else {
         if (errno != EWOULDBLOCK)
            show_msg(MSGDEBUG, "Write failed, %s\n", strerror(errno));
         rc = errno;
      }
   }

   if (conn->datadone == conn->datalen)
      conn->state = conn->nextstate;

   show_msg(MSGDEBUG, "Sent %d bytes of %d bytes in buffer, return code is %d\n",
            conn->datadone, conn->datalen, rc);
   return(rc);
}

static int recv_buffer(struct connreq *conn) {
   int rc = 0;

   show_msg(MSGDEBUG, "Reading from server (expecting %d bytes)\n", conn->datalen);
   while ((rc == 0) && (conn->datadone != conn->datalen)) {
      rc = recv(conn->sockid, conn->buffer + conn->datadone, 
                conn->datalen - conn->datadone, 0);
      if (rc > 0) {
         conn->datadone += rc;
         rc = 0;
      } else if (rc == 0) {
         show_msg(MSGDEBUG, "Peer has shutdown but we only read %d of %d bytes.\n",
            conn->datadone, conn->datalen);
         rc = ENOTCONN; /* ENOTCONN seems like the most fitting error message */
      } else {
         if (errno != EWOULDBLOCK)
            show_msg(MSGDEBUG, "Read failed, %s\n", strerror(errno));
         rc = errno;
      }
   }

   if (conn->datadone == conn->datalen)
      conn->state = conn->nextstate;

   show_msg(MSGDEBUG, "Received %d bytes of %d bytes expected, return code is %d\n",
            conn->datadone, conn->datalen, rc);
   return(rc);
}

static int read_socksv5_method(struct connreq *conn) {
    struct passwd *nixuser;
    char *uname, *upass;

    /* See if we offered an acceptable method */
    if (conn->buffer[1] == '\xff') {
        show_msg(MSGERR, "SOCKS V5 server refused authentication methods\n");
      conn->state = FAILED;
        return(ECONNREFUSED);
    }

    /* If the socks server chose username/password authentication */
    /* (method 2) then do that                                    */
    if ((unsigned short int) conn->buffer[1] == 2) {
        show_msg(MSGDEBUG, "SOCKS V5 server chose username/password authentication\n");

        /* Determine the current *nix username */
        nixuser = getpwuid(getuid());

        if (((uname = conn->path->defuser) == NULL) &&
          ((uname = getenv("TORSOCKS_USERNAME")) == NULL) &&
            ((uname = (nixuser == NULL ? NULL : nixuser->pw_name)) == NULL)) {
            show_msg(MSGERR, "Could not get SOCKS username from "
                    "local passwd file, torsocks.conf "
                    "or $TORSOCKS_USERNAME to authenticate "
                    "with");
          conn->state = FAILED;
            return(ECONNREFUSED);
        }

        if (((upass = getenv("TORSOCKS_PASSWORD")) == NULL) &&
          ((upass = conn->path->defpass) == NULL)) {
            show_msg(MSGERR, "Need a password in torsocks.conf or "
                    "$TORSOCKS_PASSWORD to authenticate with");
          conn->state = FAILED;
            return(ECONNREFUSED);
        }

        /* Check that the username / pass specified will */
        /* fit into the buffer                */
        if ((3 + strlen(uname) + strlen(upass)) >= sizeof(conn->buffer)) {
            show_msg(MSGERR, "The supplied socks username or "
                    "password is too long");
          conn->state = FAILED;
            return(ECONNREFUSED);
        }
        
        conn->datalen = 0;
        conn->buffer[conn->datalen] = '\x01';
        conn->datalen++;
        conn->buffer[conn->datalen] = (int8_t) strlen(uname);
        conn->datalen++;
        memcpy(&(conn->buffer[conn->datalen]), uname, strlen(uname));
        conn->datalen = conn->datalen + strlen(uname);
        conn->buffer[conn->datalen] = (int8_t) strlen(upass);
        conn->datalen++;
        memcpy(&(conn->buffer[conn->datalen]), upass, strlen(upass));
        conn->datalen = conn->datalen + strlen(upass);

        conn->state = SENDING;
        conn->nextstate = SENTV5AUTH;
        conn->datadone = 0;
      } else
        return(send_socksv5_connect(conn));

    return(0);
}

static int read_socksv5_auth(struct connreq *conn) {

    if (conn->buffer[1] != '\x00') {
        show_msg(MSGERR, "SOCKS authentication failed, check username and password\n");
        conn->state = FAILED;
        return(ECONNREFUSED);
    }

    /* Ok, we authenticated ok, send the connection request */
    return(send_socksv5_connect(conn));
}

static int read_socksv5_connect(struct connreq *conn) {

    /* See if the connection succeeded */
    if (conn->buffer[1] != '\x00') {
        show_msg(MSGERR, "SOCKS V5 connect failed: ");
      conn->state = FAILED;
        switch ((int8_t) conn->buffer[1]) {
            case 1:
                show_msg(MSGERR, "General SOCKS server failure\n");
                return(ECONNABORTED);
            case 2:
                show_msg(MSGERR, "Connection denied by rule\n");
                return(ECONNABORTED);
            case 3:
                show_msg(MSGERR, "Network unreachable\n");
                return(ENETUNREACH);
            case 4:
                show_msg(MSGERR, "Host unreachable\n");
                return(EHOSTUNREACH);
            case 5:
                show_msg(MSGERR, "Connection refused\n");
                return(ECONNREFUSED);
            case 6:
                show_msg(MSGERR, "TTL Expired\n");
                return(ETIMEDOUT);
            case 7:
                show_msg(MSGERR, "Command not supported\n");
                return(ECONNABORTED);
            case 8:
                show_msg(MSGERR, "Address type not supported\n");
                return(ECONNABORTED);
            default:
                show_msg(MSGERR, "Unknown error\n");
                return(ECONNABORTED);
        }
    }

    conn->state = DONE;

    return(0);
}

static int read_socksv4_req(struct connreq *conn) {
   struct sockrep *thisrep;

   thisrep = (struct sockrep *) conn->buffer;

   if (thisrep->result != 90) {
      show_msg(MSGERR, "SOCKS V4 connect rejected:\n");
      conn->state = FAILED;
      switch(thisrep->result) {
         case 91:
            show_msg(MSGERR, "SOCKS server refused connection\n");
            return(ECONNREFUSED);
         case 92:
            show_msg(MSGERR, "SOCKS server refused connection "
                  "because of failed connect to identd "
                  "on this machine\n");
            return(ECONNREFUSED);
         case 93:
            show_msg(MSGERR, "SOCKS server refused connection "
                  "because identd and this library "
                  "reported different user-ids\n");
            return(ECONNREFUSED);
         default:
            show_msg(MSGERR, "Unknown reason\n");
            return(ECONNREFUSED);
      }
   }

   conn->state = DONE;

   return(0);
}

#ifdef SUPPORT_RES_API
int res_init(void) {
    int rc;

    if (!realresinit) {
      if ((realresinit = dlsym(RTLD_NEXT, "res_init")) == NULL)
        LOAD_ERROR("res_init", MSGERR);
    }

    show_msg(MSGDEBUG, "Got res_init request\n");

    /* See comment in close() */
    if (!tsocks_init_complete) {
      tsocks_init();
    }

    if (realresinit == NULL) {
        show_msg(MSGERR, "Unresolved symbol: res_init\n");
        return(-1);
    }
    /* Call normal res_init */
    rc = realresinit();

   /* Force using TCP protocol for DNS queries */
   _res.options |= RES_USEVC;
   return(rc);
}

int res_query(RES_QUERY_SIGNATURE) {
    int rc;

    if (!realresquery) {
      if ((realresquery = dlsym(RTLD_NEXT, "res_query")) == NULL)
        LOAD_ERROR("res_query", MSGERR);
    }

    show_msg(MSGDEBUG, "Got res_query request\n");

    /* See comment in close() */
    if (!tsocks_init_complete) {
      tsocks_init();
    }

    if (realresquery == NULL) {
        show_msg(MSGERR, "Unresolved symbol: res_query\n");
        return(-1);
    }

    /* Ensure we force using TCP for DNS queries by calling res_init
       above if it has not already been called.*/
    if (!(_res.options & RES_INIT) || !(_res.options & RES_USEVC))
      res_init();

    /* Call normal res_query */
    rc = realresquery(dname, class, type, answer, anslen);

   return(rc);
}

int res_querydomain(RES_QUERYDOMAIN_SIGNATURE) {
    int rc;

    if (!realresquerydomain) {
      if ((realresquerydomain = dlsym(RTLD_NEXT, "res_querydomain")) == NULL)
        LOAD_ERROR("res_querydoimain", MSGERR);
    }

    show_msg(MSGDEBUG, "Got res_querydomain request\n");

    /* See comment in close() */
    if (!tsocks_init_complete) {
      tsocks_init();
    }

    if (realresquerydomain == NULL) {
        show_msg(MSGERR, "Unresolved symbol: res_querydomain\n");
        return(-1);
    }

    /* Ensure we force using TCP for DNS queries by calling res_init
       above if it has not already been called.*/
    if (!(_res.options & RES_INIT) || !(_res.options & RES_USEVC))
      res_init();

    /* Call normal res_querydomain */
    rc = realresquerydomain(name, domain, class, type, answer, anslen);

   return(rc);
}

int res_search(RES_SEARCH_SIGNATURE) {
    int rc;

    if (!realressearch) {
      if ((realressearch = dlsym(RTLD_NEXT, "res_search")) == NULL)
        LOAD_ERROR("res_search", MSGERR);
    }

    show_msg(MSGDEBUG, "Got res_search request\n");

    /* See comment in close() */
    if (!tsocks_init_complete) {
      tsocks_init();
    }

    if (realressearch == NULL) {
        show_msg(MSGERR, "Unresolved symbol: res_search\n");
        return(-1);
    }

    /* Ensure we force using TCP for DNS queries by calling res_init
       above if it has not already been called.*/
    if (!(_res.options & RES_INIT) || !(_res.options & RES_USEVC))
      res_init();

    /* Call normal res_search */
    rc = realressearch(dname, class, type, answer, anslen);

   return(rc);
}

int res_send(RES_SEND_SIGNATURE) {
    int rc;

    if (!realressend) {
      if ((realressend = dlsym(RTLD_NEXT, "res_send")) == NULL)
        LOAD_ERROR("res_send", MSGERR);
    }

    show_msg(MSGDEBUG, "Got res_send request\n");

    /* See comment in close() */
    if (!tsocks_init_complete) {
      tsocks_init();
    }

    if (realressend == NULL) {
        show_msg(MSGERR, "Unresolved symbol: res_send\n");
        return(-1);
    }

    /* Ensure we force using TCP for DNS queries by calling res_init
       above if it has not already been called.*/
    if (!(_res.options & RES_INIT) || !(_res.options & RES_USEVC))
      res_init();

    /* Call normal res_send */
    rc = realressend(msg, msglen, answer, anslen);

   return(rc);
}
#endif

static int deadpool_init(void)
{
  if(!pool) {
      get_environment();
      get_config();
      if(config->tordns_enabled) {
          pool = init_pool(
              config->tordns_cache_size, 
              config->tordns_deadpool_range->localip, 
              config->tordns_deadpool_range->localnet, 
              config->defaultserver.address,
              config->defaultserver.port
          );
          if(!pool) {
              show_msg(MSGERR, "failed to initialize deadpool: tordns disabled\n");
          }
      }
  }
  return 0;
}

struct hostent *gethostbyname(GETHOSTBYNAME_SIGNATURE)
{
  if(pool) {
      return our_gethostbyname(pool, name);
  } else {
      return realgethostbyname(name);
  }  
}

struct hostent *gethostbyaddr(GETHOSTBYADDR_SIGNATURE)
{
  if(pool) {
      return our_gethostbyaddr(pool, addr, len, type);
  } else {
      return realgethostbyaddr(addr, len, type);
  }  
}

int getaddrinfo(GETADDRINFO_SIGNATURE)
{
  if(pool) {
      return our_getaddrinfo(pool, node, service, hints, res);
  } else {
      return realgetaddrinfo(node, service, hints, res);
  }
}

struct hostent *getipnodebyname(GETIPNODEBYNAME_SIGNATURE)
{
  if(pool) {
      return our_getipnodebyname(pool, name, af, flags, error_num);
  } else {
      return realgetipnodebyname(name, af, flags, error_num);
  }
}

ssize_t tsocks_sendto_guts(SENDTO_SIGNATURE, ssize_t (*original_sendto)(SENDTO_SIGNATURE))
{
    struct sockaddr_in *connaddr;
    int sock_type = -1;
    unsigned int sock_type_len = sizeof(sock_type);

    /* See comment in close() */
    if (!tsocks_init_complete) {
      tsocks_init();
    }

    /* If the real connect doesn't exist, we're stuffed */
    if (original_sendto == NULL) {
        show_msg(MSGERR, "Unresolved symbol: sendto\n");
        return(-1);
    }

    show_msg(MSGDEBUG, "Got sendto request\n");

    connaddr = (struct sockaddr_in *) to;

    /* Get the type of the socket */
    getsockopt(s, SOL_SOCKET, SO_TYPE,
      (void *) &sock_type, &sock_type_len);

    show_msg(MSGDEBUG, "sin_family: %i "
                        "\n",
                    connaddr->sin_family);

    show_msg(MSGDEBUG, "sockopt: %i "
                        "\n",
                    sock_type);

    /* If this isn't an INET socket we can't  */
    /* handle it, just call the real connect now        */
    if ((connaddr->sin_family != AF_INET)) {
        show_msg(MSGDEBUG, "Connection isn't a TCP stream ignoring\n");
        return (ssize_t) original_sendto(s, buf, len, flags, to, tolen);
    }

#ifdef USE_TOR_DNS
    /* If this a UDP socket  */
    /* then we refuse it, since it is probably a DNS request      */
    if ((sock_type != SOCK_STREAM)) {
        show_msg(MSGERR, "sendto: Connection is a UDP or ICMP stream, may be a "
                           "DNS request or other form of leak: rejecting.\n");
        return -1;
    }
#endif

    return (ssize_t) original_sendto(s, buf, len, flags, to, tolen);

}

ssize_t tsocks_sendmsg_guts(SENDMSG_SIGNATURE, ssize_t (*original_sendmsg)(SENDMSG_SIGNATURE))
{
    struct sockaddr_in *connaddr;
    int sock_type = -1;
    unsigned int sock_type_len = sizeof(sock_type);

    /* See comment in close() */
    if (!tsocks_init_complete) {
      tsocks_init();
    }

    /* If the real connect doesn't exist, we're stuffed */
    if (original_sendmsg == NULL) {
        show_msg(MSGERR, "Unresolved symbol: sendmsg\n");
        return(-1);
    }

    show_msg(MSGDEBUG, "Got sendmsg request\n");

    connaddr = (struct sockaddr_in *) msg->msg_name;

    /* Get the type of the socket */
    getsockopt(s, SOL_SOCKET, SO_TYPE,
      (void *) &sock_type, &sock_type_len);

    show_msg(MSGDEBUG, "sin_family: %i "
                        "\n",
                    connaddr->sin_family);

    show_msg(MSGDEBUG, "sockopt: %i "
                        "\n",
                    sock_type);

    /* If this isn't an INET socket we can't  */
    /* handle it, just call the real connect now        */
    if ((connaddr->sin_family != AF_INET)) {
        show_msg(MSGDEBUG, "Connection isn't a TCP stream ignoring\n");
        return (ssize_t) original_sendmsg(s, msg, flags);
    }

#ifdef USE_TOR_DNS
    /* If this a UDP socket  */
    /* then we refuse it, since it is probably a DNS request      */
    if ((sock_type != SOCK_STREAM)) {
        show_msg(MSGERR, "sendmsg: Connection is a UDP or ICMP stream, may be a "
                           "DNS request or other form of leak: rejecting.\n");
        return -1;
    }
#endif
    return (ssize_t) original_sendmsg(s, msg, flags);
}
<|MERGE_RESOLUTION|>--- conflicted
+++ resolved
@@ -243,18 +243,16 @@
       return;
     }
 
-<<<<<<< HEAD
     /* Not strictly true yet, but prevents us getting called while still in progress.*/
     /* This has been observed on Snow Leopard for instance. */
     tsocks_init_complete = 1;
-=======
+
     show_msg(MSGWARN, "In tsocks_init \n");
 
-    get_environment();
-    get_config();
-
-    show_msg(MSGWARN, "In tsocks_init after env/config\n");
->>>>>>> 7af1fc5e
+//     get_environment();
+//     get_config();
+// 
+//     show_msg(MSGWARN, "In tsocks_init after env/config\n");
 
 #ifdef USE_OLD_DLSYM
     void *lib;
@@ -390,11 +388,7 @@
        area won't be shared across fork()s. */
     deadpool_init();
 #endif
-<<<<<<< HEAD
-=======
-    tsocks_init_complete=1;
-    show_msg(MSGWARN, "Exit tsocks_init \n");
->>>>>>> 7af1fc5e
+
 }
 
 static int get_environment() {
